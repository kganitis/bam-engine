
## Documentation

1. **Docstrings**: adopt the *NumPy docstring standard* everywhere and mark `out` parameters (`← out`) consistently (your planning docstrings already follow this).
2. **Lint noise**: Ruff config selects only `E, F, W, I`. Consider adding `D` (docstring) once code stabilises.

---

## Performance quick-wins

Use permanent scratch buffers in
* `workers_prepare_job_applications`
* `firms_prepare_loan_applications`

---

## Later, but keep in mind

* **Parallel execution**: When n\_firms >> 1M, you’ll want *threaded* NumPy or distribute firms across processes. Design data layout (SoA vs AoS) accordingly.
* **Streaming / State IO**: Provide `Scheduler.to_dict()` / `from_dict()` for checkpoint‑restart (important when running hundreds of Monte‑Carlo paths).
* **Interfaces**: Expose a light **`pandas` view** (DataFrame per component) only for *read‑only* downstream analysis; keep core arrays untouched.
* **Policy experiments**: The hook mechanism can evolve into **event bus**; consider `Plugin` objects with `on_event(self, scheduler, tag)` for user‑defined rules.

---

## Small items you can safely defer

<<<<<<< HEAD
| Area                                                 | Why it can wait                                      | Concrete follow‑up when convenient                                                 |
|------------------------------------------------------| ---------------------------------------------------- |------------------------------------------------------------------------------------|
| **Docstrings / API docs**                            | Developer‑facing code is still in flux.              | Finish NumPy‑style docstrings once the full event chain is in.                     |
| **Version bump**                                     | No external users yet.                               | Switch to `0.1.0` the moment you publish the first PyPI wheel.                  |
| **Performance regression**                           | No timing guard yet.                                 | Create a **`pytest‑benchmark`** suite later; fail if step‑time > xms for base size.|
| **Numba JIT**                                        | Profile first‑—CPU is nowhere near a bottleneck yet. | Add `@njit(cache=True)` to pure kernels *after* the rule set stabilises.           |
| **Logging cost in tight loops**                      | Overhead ≈ 0 ms at current sizes.             | Guard heavy `log.debug(...)` blocks with `if log.isEnabledFor(...)`.               |
| **`np.ceil` optimisation in `decide_desired_labor`** | Only 10 µs for 100 k firms.            | Implement the branch‑free floor‑divide trick when you measure >5% runtime there.   |
| **Checkpoint I/O (`snapshot()`)**                    | Not needed until you run long Monte‑Carlo batches.   | Design a simple `dict`/NPZ serialiser later.                                       |

---

## `sign_loan_with_bank` implementation

Good catch — that *signature* logic hasn’t vanished;
it’s just been **pared‑down** to the absolute minimum required for the next step.

### Where it went

* In the OOP code, `sign_loan_with_bank(…)` **mutates four things** inside the
  firm:

  | purpose                  | field updated               |
  | ------------------------ |-----------------------------|
  | book‑keeping of the deal | `loan_data[bank] = {…}`     |
  | reduce unmet demand      | `credit_demand_B -= amount` |
  | raise cash               | `total_funds += amount`     |
  | logging                  | side‑effect                 |

* In the ECS draft, `banks_grant_loans(…)` **already performs the second point** (it decreases `fp.credit_demand` and
  the bank’s `credit_supply`) – that’s what lets the round‑robin continue
  without reallocations.

* What it does **not** yet store is the **per‑bank, per‑firm loan ledger** and
  the **cash‑injection onto the firm’s balance sheet**.
  I left that out intentionally because:

  1. It isn’t needed until we implement the **profit / balance‑sheet** event
     (or wages if you want workers to be fired immediately).
  2. A sparse “matrix” of loans (many firms × many banks, most entries zero)
     needs a design decision: *dense arrays* (fast but memory‑heavy) vs
     *edge‑list* style (indices + amounts). I didn’t want to pre‑empt that
     choice without your input.

### Two easy ways to restore full fidelity

| option                      | how                                                                                                                                                                              | pros                                   | cons                                                                                              |
| --------------------------- | -------------------------------------------------------------------------------------------------------------------------------------------------------------------------------- | -------------------------------------- | ------------------------------------------------------------------------------------------------- |
| **Edge list** (recommended) | Add two 1‑D growing arrays on a separate component:<br>`loan_firm_idx`, `loan_bank_idx`, `loan_amount`, `loan_rate`, `loan_interest`…<br>Append rows inside `banks_grant_loans`. | Sparse, flexible, no giant N×K matrix. | Requires tiny helper to filter/aggregate later.                                                   |
| **Dense cube**              | A tensor `(N_firms, N_banks)` for `loan_amount` and one for `rate`.<br> Update by simple indexing.                                                                               | Pure NumPy, very fast.                 | 100 firms × 10 banks ⇒ 1 000 floats ≈ OK, but 1 000 × 100 ⇒ 100 000; can explode if you scale up. |

Both keep the *permanent‑buffer* ethos: allocate once in `Scheduler.init()`.

### Suggested incremental plan

1. **Stay minimal** for the first integration pass:
   Keep `banks_grant_loans` as‑is so you can run the full period loop.
2. **Add the ledger** once we reach the *balance‑sheet / profit* event:
   we’ll pick the edge‑list approach, add two small write helpers, and extend the
   component dataclasses.
3. **Cash injection** (`total_funds += amount`) can be a simple shared view:
   expose a `firm_cash` array inside `FirmCreditPlan` (or reuse `net_worth`
   proxy) and increment it in place right after reducing `credit_demand`.

### Quick patch if you already need the cash field

```python
# in FirmCreditDemand
cash: FloatA                # total_funds in the OOP code
```

And inside `banks_grant_loans` add:

```python
fp.cash[f] += amount
```

That restores the most urgent side‑effect without designing the ledger yet.

**TL;DR** – the “sign” side‑effects are deliberately trimmed; we’ll extend them
when we implement accounting. Let me know which ledger style you prefer and
I’ll wire it up.

---

## Review of the “DTO‑per‑system” component style

*(one component == exactly the fields a **single** system needs)*

| Pillar          | Upsides                                                                                                                                                                                                          | Draw‑backs & guard‑rails                                                                                                                                                                                                                                                                                                                                                                                                                                              |
| --------------- | ---------------------------------------------------------------------------------------------------------------------------------------------------------------------------------------------------------------- | --------------------------------------------------------------------------------------------------------------------------------------------------------------------------------------------------------------------------------------------------------------------------------------------------------------------------------------------------------------------------------------------------------------------------------------------------------------------- |
| **Performance** | *➕ Cache‑friendly:* each system touches a tight SoA block, nothing extra.<br>*➕ No scatter updates:* every write is contiguous (`out=`).                                                                         | *➖ Fragmentation:* the **same physical array** (`credit_demand`) is now duplicated in three separate dataclasses.  NumPy will happily store three *views* to the same buffer, **but only if** you pass the same object around.  The moment you call `np.copy()` by mistake you double the RAM footprint.<br>*➖ Many tiny attribute look‑ups:* Python has to deref several objects per system; a single dataclass holding all firm credit fields is marginally faster. |
| **Testability** | *➕ Very explicit contracts*: a unit test can construct the exact component and ignore everything else.<br>\*➕ Fakes are tiny — hand‑crafted arrays with only a few fields.                                       | *➖ Harder invariants:* cross‑system invariants (e.g. `credit_supply` ≥ 0 **and** queue cleared) now span multiple components; property‑based tests need to stitch them together each time.                                                                                                                                                                                                                                                                            |
| **Library UX**  | *➕ Shallow public surface:* down‑stream users import only the systems they care about.<br>*➕ No accidental mutation:* a user cannot poke `banks.contract_rate` because it lives only in the temporary component. | *➖ Discoverability:* a user looking for “the credit demand array” must know it lives in **three** different components.<br>*➖ Version churn:* every time a system wants one extra field you create/rename a dataclass, creating noisy API diffs.                                                                                                                                                                                                                      |

**Verdict:**
The “DTO per system” style is totally viable **inside** an internal module, but
for a public library I’d recommend a *hybrid*:

* **Domain‑oriented primary components** – one `FirmFinance`, one `BankFinance`, …
  holding the authoritative arrays.
* **Scratch/alias objects** created *inside* the system as *light wrappers* that
  expose only the needed views.  (They are never exported, so API stability is
  preserved.)

That gives you the \**performance* of thin structs (they’re just
`__slots__` objects pointing at the same NumPy buffers) **and** the
**ergonomics** of a stable public datamodel.


---

1.1.1 By updating self.ec.avg_mkt_price we're essentially updating a component without the use of a system. Is this correct? Maybe we should have one system that updates all the global economy scalars at the end of a period, or more if needed? Maybe not the end but even between events. For the time being I'm thinking of adding such updates to the advance_stub_state. Also where should the wage_prev field be updated? Or other fields that hold historic data?

1.1.2 Why clear only these application queues and not all the others? Maybe clean them all here, or clean them all centrally somewhere in general.

1.1.3. Maybe the snapshot should include ALL of the scheduler's state arrays? With what criterion do we choose what to include?

1.2 What about this approach? Also please update the docstring.
```
# src/_testing/__init__.py
"""
Private helpers used by the test‑suite only.
NOT part of the public API.
"""

from typing import TYPE_CHECKING

import numpy as np

if TYPE_CHECKING:
    from bamengine.scheduler import Scheduler


def advance_stub_state(sched: "Scheduler") -> None:
    """
    Temporary helper used while future events are not implemented.

    It performs three minimal tasks so the simulation can run multiple
    periods and the tests have fresh – but *plausible* – arrays:

    1. Append the realised average market price to the global series.
    2. Roll `prev_production` forward to last period’s `desired_production`.
    3. Jitter inventory and price so future periods don’t see constants.
    """

    # store wage
    sched.fw.wage_prev[:] = sched.wb.wage

    # mock production
    sched.prod.prev_production[:] *= sched.rng.uniform(
        0.7, 1.0, size=sched.prod.desired_production.shape
    )

    # mock new prices
    sched.prod.price[:] *= sched.rng.uniform(0.95, 1.05, size=sched.prod.price.shape)
    sched.ec.avg_mkt_price = float(sched.prod.price.mean())
    sched.ec.avg_mkt_price_history = np.append(
        sched.ec.avg_mkt_price_history, sched.ec.avg_mkt_price
    )

    # mock goods market
    sched.prod.inventory[:] = sched.rng.integers(0, 6, size=sched.prod.inventory.shape)
```

3.1 I won't yet implement bankruptcy as we do not touch net worth for the time being anyway.
3.2 We will add helpers if needed. For now, write one or two for example.
3.3 Write this assertion for me.
=======
| Area                                                 | Why it can wait                                      | Concrete follow‑up when convenient                                                  |
|------------------------------------------------------|------------------------------------------------------|-------------------------------------------------------------------------------------|
| **Docstrings / API docs**                            | Developer‑facing code is still in flux.              | Finish NumPy‑style docstrings once the full event chain is in.                      |
| **Version bump**                                     | No external users yet.                               | Switch to`0.1.0` the moment you publish the first PyPI wheel.                       |
| **Performance regression**                           | No timing guard yet.                                 | Create a **`pytest‑benchmark`** suite later; fail if step‑time > xms for base size. |
| **Numba JIT**                                        | Profile first‑—CPU is nowhere near a bottleneck yet. | Add `@njit(cache=True)` to pure kernels *after* the rule set stabilises.            |
| **Logging cost in tight loops**                      | Overhead ≈ ms at current sizes.                      | Guard heavy `log.debug(...)` blocks with `if log.isEnabledFor(...)`.                |
| **`np.ceil` optimisation in `decide_desired_labor`** | Only 10 µs for 100k firms.                           | Implement the branch‑free floor‑divide trick when you measure >5% runtime there.    |
| **Checkpoint I/O (`snapshot()`)**                    | Not needed until you run long Monte‑Carlo batches.   | Design a simple `dict`/NPZ serialiser later.                                        |
>>>>>>> 757b017c
<|MERGE_RESOLUTION|>--- conflicted
+++ resolved
@@ -25,176 +25,6 @@
 
 ## Small items you can safely defer
 
-<<<<<<< HEAD
-| Area                                                 | Why it can wait                                      | Concrete follow‑up when convenient                                                 |
-|------------------------------------------------------| ---------------------------------------------------- |------------------------------------------------------------------------------------|
-| **Docstrings / API docs**                            | Developer‑facing code is still in flux.              | Finish NumPy‑style docstrings once the full event chain is in.                     |
-| **Version bump**                                     | No external users yet.                               | Switch to `0.1.0` the moment you publish the first PyPI wheel.                  |
-| **Performance regression**                           | No timing guard yet.                                 | Create a **`pytest‑benchmark`** suite later; fail if step‑time > xms for base size.|
-| **Numba JIT**                                        | Profile first‑—CPU is nowhere near a bottleneck yet. | Add `@njit(cache=True)` to pure kernels *after* the rule set stabilises.           |
-| **Logging cost in tight loops**                      | Overhead ≈ 0 ms at current sizes.             | Guard heavy `log.debug(...)` blocks with `if log.isEnabledFor(...)`.               |
-| **`np.ceil` optimisation in `decide_desired_labor`** | Only 10 µs for 100 k firms.            | Implement the branch‑free floor‑divide trick when you measure >5% runtime there.   |
-| **Checkpoint I/O (`snapshot()`)**                    | Not needed until you run long Monte‑Carlo batches.   | Design a simple `dict`/NPZ serialiser later.                                       |
-
----
-
-## `sign_loan_with_bank` implementation
-
-Good catch — that *signature* logic hasn’t vanished;
-it’s just been **pared‑down** to the absolute minimum required for the next step.
-
-### Where it went
-
-* In the OOP code, `sign_loan_with_bank(…)` **mutates four things** inside the
-  firm:
-
-  | purpose                  | field updated               |
-  | ------------------------ |-----------------------------|
-  | book‑keeping of the deal | `loan_data[bank] = {…}`     |
-  | reduce unmet demand      | `credit_demand_B -= amount` |
-  | raise cash               | `total_funds += amount`     |
-  | logging                  | side‑effect                 |
-
-* In the ECS draft, `banks_grant_loans(…)` **already performs the second point** (it decreases `fp.credit_demand` and
-  the bank’s `credit_supply`) – that’s what lets the round‑robin continue
-  without reallocations.
-
-* What it does **not** yet store is the **per‑bank, per‑firm loan ledger** and
-  the **cash‑injection onto the firm’s balance sheet**.
-  I left that out intentionally because:
-
-  1. It isn’t needed until we implement the **profit / balance‑sheet** event
-     (or wages if you want workers to be fired immediately).
-  2. A sparse “matrix” of loans (many firms × many banks, most entries zero)
-     needs a design decision: *dense arrays* (fast but memory‑heavy) vs
-     *edge‑list* style (indices + amounts). I didn’t want to pre‑empt that
-     choice without your input.
-
-### Two easy ways to restore full fidelity
-
-| option                      | how                                                                                                                                                                              | pros                                   | cons                                                                                              |
-| --------------------------- | -------------------------------------------------------------------------------------------------------------------------------------------------------------------------------- | -------------------------------------- | ------------------------------------------------------------------------------------------------- |
-| **Edge list** (recommended) | Add two 1‑D growing arrays on a separate component:<br>`loan_firm_idx`, `loan_bank_idx`, `loan_amount`, `loan_rate`, `loan_interest`…<br>Append rows inside `banks_grant_loans`. | Sparse, flexible, no giant N×K matrix. | Requires tiny helper to filter/aggregate later.                                                   |
-| **Dense cube**              | A tensor `(N_firms, N_banks)` for `loan_amount` and one for `rate`.<br> Update by simple indexing.                                                                               | Pure NumPy, very fast.                 | 100 firms × 10 banks ⇒ 1 000 floats ≈ OK, but 1 000 × 100 ⇒ 100 000; can explode if you scale up. |
-
-Both keep the *permanent‑buffer* ethos: allocate once in `Scheduler.init()`.
-
-### Suggested incremental plan
-
-1. **Stay minimal** for the first integration pass:
-   Keep `banks_grant_loans` as‑is so you can run the full period loop.
-2. **Add the ledger** once we reach the *balance‑sheet / profit* event:
-   we’ll pick the edge‑list approach, add two small write helpers, and extend the
-   component dataclasses.
-3. **Cash injection** (`total_funds += amount`) can be a simple shared view:
-   expose a `firm_cash` array inside `FirmCreditPlan` (or reuse `net_worth`
-   proxy) and increment it in place right after reducing `credit_demand`.
-
-### Quick patch if you already need the cash field
-
-```python
-# in FirmCreditDemand
-cash: FloatA                # total_funds in the OOP code
-```
-
-And inside `banks_grant_loans` add:
-
-```python
-fp.cash[f] += amount
-```
-
-That restores the most urgent side‑effect without designing the ledger yet.
-
-**TL;DR** – the “sign” side‑effects are deliberately trimmed; we’ll extend them
-when we implement accounting. Let me know which ledger style you prefer and
-I’ll wire it up.
-
----
-
-## Review of the “DTO‑per‑system” component style
-
-*(one component == exactly the fields a **single** system needs)*
-
-| Pillar          | Upsides                                                                                                                                                                                                          | Draw‑backs & guard‑rails                                                                                                                                                                                                                                                                                                                                                                                                                                              |
-| --------------- | ---------------------------------------------------------------------------------------------------------------------------------------------------------------------------------------------------------------- | --------------------------------------------------------------------------------------------------------------------------------------------------------------------------------------------------------------------------------------------------------------------------------------------------------------------------------------------------------------------------------------------------------------------------------------------------------------------- |
-| **Performance** | *➕ Cache‑friendly:* each system touches a tight SoA block, nothing extra.<br>*➕ No scatter updates:* every write is contiguous (`out=`).                                                                         | *➖ Fragmentation:* the **same physical array** (`credit_demand`) is now duplicated in three separate dataclasses.  NumPy will happily store three *views* to the same buffer, **but only if** you pass the same object around.  The moment you call `np.copy()` by mistake you double the RAM footprint.<br>*➖ Many tiny attribute look‑ups:* Python has to deref several objects per system; a single dataclass holding all firm credit fields is marginally faster. |
-| **Testability** | *➕ Very explicit contracts*: a unit test can construct the exact component and ignore everything else.<br>\*➕ Fakes are tiny — hand‑crafted arrays with only a few fields.                                       | *➖ Harder invariants:* cross‑system invariants (e.g. `credit_supply` ≥ 0 **and** queue cleared) now span multiple components; property‑based tests need to stitch them together each time.                                                                                                                                                                                                                                                                            |
-| **Library UX**  | *➕ Shallow public surface:* down‑stream users import only the systems they care about.<br>*➕ No accidental mutation:* a user cannot poke `banks.contract_rate` because it lives only in the temporary component. | *➖ Discoverability:* a user looking for “the credit demand array” must know it lives in **three** different components.<br>*➖ Version churn:* every time a system wants one extra field you create/rename a dataclass, creating noisy API diffs.                                                                                                                                                                                                                      |
-
-**Verdict:**
-The “DTO per system” style is totally viable **inside** an internal module, but
-for a public library I’d recommend a *hybrid*:
-
-* **Domain‑oriented primary components** – one `FirmFinance`, one `BankFinance`, …
-  holding the authoritative arrays.
-* **Scratch/alias objects** created *inside* the system as *light wrappers* that
-  expose only the needed views.  (They are never exported, so API stability is
-  preserved.)
-
-That gives you the \**performance* of thin structs (they’re just
-`__slots__` objects pointing at the same NumPy buffers) **and** the
-**ergonomics** of a stable public datamodel.
-
-
----
-
-1.1.1 By updating self.ec.avg_mkt_price we're essentially updating a component without the use of a system. Is this correct? Maybe we should have one system that updates all the global economy scalars at the end of a period, or more if needed? Maybe not the end but even between events. For the time being I'm thinking of adding such updates to the advance_stub_state. Also where should the wage_prev field be updated? Or other fields that hold historic data?
-
-1.1.2 Why clear only these application queues and not all the others? Maybe clean them all here, or clean them all centrally somewhere in general.
-
-1.1.3. Maybe the snapshot should include ALL of the scheduler's state arrays? With what criterion do we choose what to include?
-
-1.2 What about this approach? Also please update the docstring.
-```
-# src/_testing/__init__.py
-"""
-Private helpers used by the test‑suite only.
-NOT part of the public API.
-"""
-
-from typing import TYPE_CHECKING
-
-import numpy as np
-
-if TYPE_CHECKING:
-    from bamengine.scheduler import Scheduler
-
-
-def advance_stub_state(sched: "Scheduler") -> None:
-    """
-    Temporary helper used while future events are not implemented.
-
-    It performs three minimal tasks so the simulation can run multiple
-    periods and the tests have fresh – but *plausible* – arrays:
-
-    1. Append the realised average market price to the global series.
-    2. Roll `prev_production` forward to last period’s `desired_production`.
-    3. Jitter inventory and price so future periods don’t see constants.
-    """
-
-    # store wage
-    sched.fw.wage_prev[:] = sched.wb.wage
-
-    # mock production
-    sched.prod.prev_production[:] *= sched.rng.uniform(
-        0.7, 1.0, size=sched.prod.desired_production.shape
-    )
-
-    # mock new prices
-    sched.prod.price[:] *= sched.rng.uniform(0.95, 1.05, size=sched.prod.price.shape)
-    sched.ec.avg_mkt_price = float(sched.prod.price.mean())
-    sched.ec.avg_mkt_price_history = np.append(
-        sched.ec.avg_mkt_price_history, sched.ec.avg_mkt_price
-    )
-
-    # mock goods market
-    sched.prod.inventory[:] = sched.rng.integers(0, 6, size=sched.prod.inventory.shape)
-```
-
-3.1 I won't yet implement bankruptcy as we do not touch net worth for the time being anyway.
-3.2 We will add helpers if needed. For now, write one or two for example.
-3.3 Write this assertion for me.
-=======
 | Area                                                 | Why it can wait                                      | Concrete follow‑up when convenient                                                  |
 |------------------------------------------------------|------------------------------------------------------|-------------------------------------------------------------------------------------|
 | **Docstrings / API docs**                            | Developer‑facing code is still in flux.              | Finish NumPy‑style docstrings once the full event chain is in.                      |
@@ -203,5 +33,4 @@
 | **Numba JIT**                                        | Profile first‑—CPU is nowhere near a bottleneck yet. | Add `@njit(cache=True)` to pure kernels *after* the rule set stabilises.            |
 | **Logging cost in tight loops**                      | Overhead ≈ ms at current sizes.                      | Guard heavy `log.debug(...)` blocks with `if log.isEnabledFor(...)`.                |
 | **`np.ceil` optimisation in `decide_desired_labor`** | Only 10 µs for 100k firms.                           | Implement the branch‑free floor‑divide trick when you measure >5% runtime there.    |
-| **Checkpoint I/O (`snapshot()`)**                    | Not needed until you run long Monte‑Carlo batches.   | Design a simple `dict`/NPZ serialiser later.                                        |
->>>>>>> 757b017c
+| **Checkpoint I/O (`snapshot()`)**                    | Not needed until you run long Monte‑Carlo batches.   | Design a simple `dict`/NPZ serialiser later.                                        |