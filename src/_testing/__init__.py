# src/_testing/__init__.py
"""
Private helpers used *only* by the test-suite.
They should disappear once all real events are implemented.
"""

from typing import TYPE_CHECKING

import numpy as np

if TYPE_CHECKING:
    from bamengine.scheduler import Scheduler


def advance_stub_state(sched: "Scheduler") -> None:
    """
    One-shot placeholder that nudges the state forward so multi-period
    tests have fresh, non-degenerate arrays.
    """

<<<<<<< HEAD
    # store wage
    sched.fw.wage_prev[:] = sched.wb.wage

    # mock production
    sched.prod.prev_production[:] *= sched.rng.uniform(
        0.7, 1.0, size=sched.prod.desired_production.shape
    )

    # mock new prices
    sched.prod.price[:] *= sched.rng.uniform(0.95, 1.05, size=sched.prod.price.shape)
    sched.ec.avg_mkt_price = float(sched.prod.price.mean())
    sched.ec.avg_mkt_price_history = np.append(
        sched.ec.avg_mkt_price_history, sched.ec.avg_mkt_price
    )

    # mock goods market
=======
    # 1. --- mock production ---------------------------------------
    sched.prod.production[:] *= sched.rng.uniform(
        0.7, 1.0, size=sched.prod.desired_production.shape
    )

    # 2. --- mock prices -------------------------------------------
    sched.prod.price[:] *= sched.rng.uniform(0.95, 1.05, size=sched.prod.price.shape)
    sched.ec.avg_mkt_price = float(sched.prod.price.mean())
    sched.ec.avg_mkt_price_history = np.append(
        sched.ec.avg_mkt_price_history, sched.ec.avg_mkt_price
    )

    # 3. --- mock goods market -------------------------------------
>>>>>>> 757b017c
    sched.prod.inventory[:] = sched.rng.integers(0, 6, size=sched.prod.inventory.shape)<|MERGE_RESOLUTION|>--- conflicted
+++ resolved
@@ -18,24 +18,6 @@
     tests have fresh, non-degenerate arrays.
     """
 
-<<<<<<< HEAD
-    # store wage
-    sched.fw.wage_prev[:] = sched.wb.wage
-
-    # mock production
-    sched.prod.prev_production[:] *= sched.rng.uniform(
-        0.7, 1.0, size=sched.prod.desired_production.shape
-    )
-
-    # mock new prices
-    sched.prod.price[:] *= sched.rng.uniform(0.95, 1.05, size=sched.prod.price.shape)
-    sched.ec.avg_mkt_price = float(sched.prod.price.mean())
-    sched.ec.avg_mkt_price_history = np.append(
-        sched.ec.avg_mkt_price_history, sched.ec.avg_mkt_price
-    )
-
-    # mock goods market
-=======
     # 1. --- mock production ---------------------------------------
     sched.prod.production[:] *= sched.rng.uniform(
         0.7, 1.0, size=sched.prod.desired_production.shape
@@ -49,5 +31,4 @@
     )
 
     # 3. --- mock goods market -------------------------------------
->>>>>>> 757b017c
     sched.prod.inventory[:] = sched.rng.integers(0, 6, size=sched.prod.inventory.shape)