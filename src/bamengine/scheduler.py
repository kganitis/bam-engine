# src/bamengine/scheduler.py
"""BAM Engine – tiny driver that wires components ↔ systems for 1 period."""

from __future__ import annotations

import logging
from collections.abc import Callable
from dataclasses import dataclass
from typing import Dict, TypeAlias

import numpy as np
from numpy.random import Generator, default_rng

from bamengine.components import (
    Economy,
    Producer,
    Employer,
    Worker,
    Borrower,
    Lender,
    LoanBook,
)
<<<<<<< HEAD
from bamengine.components.economy import Economy, LoanBook
from bamengine.components.firm_credit import (
    FirmCreditDemand,
    FirmCreditMetrics,
    FirmLoanApplication,
)
from bamengine.components.firm_labor import FirmHiring, FirmWageBill, FirmWageOffer
from bamengine.components.firm_plan import (
    FirmLaborPlan,
    FirmProductionPlan,
    FirmVacancies,
)
from bamengine.components.worker_labor import WorkerJobSearch
from bamengine.systems.credit_market import (
    banks_decide_credit_supply,
    banks_decide_interest_rate,
    banks_provide_loans,
    firms_calc_credit_metrics,
    firms_decide_credit_demand,
    firms_prepare_loan_applications,
    firms_send_one_loan_app,
)
=======

from bamengine.systems.credit_market import (
    banks_decide_credit_supply,
    banks_decide_interest_rate,
    banks_provide_loans,
    firms_calc_credit_metrics,
    firms_decide_credit_demand,
    firms_prepare_loan_applications,
    firms_send_one_loan_app, firms_fire_workers,
)
>>>>>>> 757b017c
from bamengine.systems.labor_market import (
    adjust_minimum_wage,
    firms_calc_wage_bill,
    firms_decide_wage_offer,
    firms_hire_workers,
<<<<<<< HEAD
    workers_prepare_job_applications,
=======
    workers_decide_firms_to_apply,
>>>>>>> 757b017c
    workers_send_one_round,
)
from bamengine.systems.planning import (
    firms_decide_desired_labor,
    firms_decide_desired_production,
    firms_decide_vacancies,
)
from bamengine.typing import Float1D, Int1D, Bool1D

__all__ = [
    "Scheduler",
]

log = logging.getLogger(__name__)

# A hook function that receives the Scheduler and returns nothing
SchedulerHook: TypeAlias = Callable[["Scheduler"], None] | None


@dataclass(slots=True)
class Scheduler:
    """
    Facade that drives a BAM economy for one or more periods.
    """

    rng: Generator
    ec: Economy
    prod: Producer
    wrk: Worker
    emp: Employer
    bor: Borrower
    lend: Lender
    lb: LoanBook

    # global parameters
    h_rho: float  # max production-growth shock
    h_xi: float  # max wage-growth shock
    h_phi: float  # max bank operational costs shock
    max_M: int  # max job applications per unemployed worker
    max_H: int  # max loan applications per firm
    theta: int  # job contract length

    # --------------------------------------------------------------------- #
    #                            constructor                                #
    # --------------------------------------------------------------------- #
    @classmethod
    def init(
        cls,
        *,
        n_firms: int,
        n_households: int,
        n_banks: int,
        h_rho: float = 0.1,
        h_xi: float = 0.05,
        h_phi: float = 0.1,
        max_M: int = 4,
        max_H: int = 2,
        theta: int = 8,
        seed: int | np.random.Generator = 0,
    ) -> "Scheduler":
        rng = seed if isinstance(seed, np.random.Generator) else default_rng(seed)

        # finance vectors
        net_worth = np.full(n_firms, 10.0)
        total_funds = np.copy(net_worth)
        rnd_intensity = np.ones(n_firms)

        # procucer vectors
        production = np.ones(n_firms)
        inventory = np.zeros_like(production)
        expected_demand = np.ones_like(production)
        desired_production = np.zeros_like(production)
        labor_productivity = np.ones_like(production)

        price = np.full(n_firms, 1.5)

        # employer vectors
        labor = np.zeros(n_firms, dtype=np.int64)
        desired_labor = np.zeros_like(labor)
        wage_offer = np.ones(n_firms)
        wage_bill = np.zeros_like(wage_offer)
        n_vacancies = np.zeros_like(desired_labor)
        recv_job_apps_head = np.full(n_firms, -1, dtype=np.int64)
        recv_job_apps = np.full((n_firms, max_M), -1, dtype=np.int64)

        # worker vectors
        employed = np.zeros(n_households, dtype=np.bool_)
        employer = np.full(n_households, -1, dtype=np.int64)
        employer_prev = np.full_like(employer, -1)
        periods_left = np.zeros(n_households, dtype=np.int64)
        contract_expired = np.zeros_like(employed)
        fired = np.zeros_like(employed)
        wage = np.zeros(n_households)
        job_apps_head = np.full(n_households, -1, dtype=np.int64)
        job_apps_targets = np.full((n_households, max_M), -1, dtype=np.int64)

        # borrower vectors
        credit_demand = np.zeros_like(net_worth)
        projected_fragility = np.zeros(n_firms)
        loan_apps_head = np.full(n_firms, -1, dtype=np.int64)
        loan_apps_targets = np.full((n_firms, max_H), -1, dtype=np.int64)

        # lender vectors
        equity_base = np.full(n_banks, 10_000.00)
        credit_supply = np.zeros_like(equity_base)
        interest_rate = np.zeros(n_banks)
        recv_loan_apps_head = np.full(n_banks, -1, dtype=np.int64)
        recv_loan_apps = np.full((n_banks, max_H), -1, dtype=np.int64)

        # ---------- wrap into components ----------------------------------
        ec = Economy(
            min_wage=1.0,
            min_wage_rev_period=4,
            avg_mkt_price=1.5,
            avg_mkt_price_history=np.array([1.5]),
            r_bar=0.07,
            v=0.23,
        )
        prod = Producer(
            price=price,
            production=production,
            inventory=inventory,
            expected_demand=expected_demand,
            desired_production=desired_production,
            labor_productivity=labor_productivity,
        )
        wrk = Worker(
            employed=employed,
            employer=employer,
            employer_prev=employer_prev,
            wage=wage,
            periods_left=periods_left,
            contract_expired=contract_expired,
            fired=fired,
            job_apps_head=job_apps_head,
            job_apps_targets=job_apps_targets,
        )
        emp = Employer(
            desired_labor=desired_labor,
            current_labor=labor,
            wage_offer=wage_offer,
            wage_bill=wage_bill,
            n_vacancies=n_vacancies,
            total_funds=total_funds,
            recv_job_apps_head=recv_job_apps_head,
            recv_job_apps=recv_job_apps,
        )
        bor = Borrower(
            net_worth=net_worth,
            total_funds=total_funds,
            wage_bill=wage_bill,
            credit_demand=credit_demand,
            rnd_intensity=rnd_intensity,
            projected_fragility=projected_fragility,
            loan_apps_head=loan_apps_head,
            loan_apps_targets=loan_apps_targets,
        )
        lend = Lender(
            equity_base=equity_base,
            credit_supply=credit_supply,
            interest_rate=interest_rate,
            recv_apps_head=recv_loan_apps_head,
            recv_apps=recv_loan_apps,
        )
        lb = LoanBook()

        return cls(
            rng=rng,
            ec=ec,
            prod=prod,
            wrk=wrk,
            emp=emp,
            bor=bor,
            lend=lend,
            lb=lb,
            h_rho=h_rho,
            h_xi=h_xi,
            h_phi=h_phi,
            max_M=max_M,
            max_H=max_H,
            theta=theta,
        )

    # --------------------------------------------------------------------- #
    #                               one step                                #
    # --------------------------------------------------------------------- #
    def step(
        self,
        *,
        before_planning: SchedulerHook = None,
        before_labor_market: SchedulerHook = None,
        before_credit_market: SchedulerHook = None,
        after_stub: SchedulerHook = None,
    ) -> None:
        """Advance the economy by one period.

        Parameters
        ----------
        before_planning : callable(self), optional
            Called **before** planning systems run.
        before_labor_market: callable(self) optional
            Called **before** labor market systems run.
        before_credit_market: callable(self), optional
            Called **after** labor market systems finish.
        after_stub: callable(self), optional
            Called **after** stub bookkeeping.
        """

        # Optional hook
        if before_planning is not None:
            before_planning(self)

        # ===== Event 1 – firms plan =======================================
        firms_decide_desired_production(
            self.prod, p_avg=self.ec.avg_mkt_price, h_rho=self.h_rho, rng=self.rng
        )
        firms_decide_desired_labor(self.prod, self.emp)
        firms_decide_vacancies(self.emp)
        # ==================================================================

        # Optional hook
        if before_labor_market is not None:
            before_labor_market(self)

        # ===== Event 2 – labor market =====================================
        adjust_minimum_wage(self.ec)
        firms_decide_wage_offer(
            self.emp, w_min=self.ec.min_wage, h_xi=self.h_xi, rng=self.rng
        )
        workers_decide_firms_to_apply(
            self.wrk, self.emp, max_M=self.max_M, rng=self.rng
        )
        for _ in range(self.max_M):  # round‐robin M times
            workers_send_one_round(self.wrk, self.emp)
            firms_hire_workers(self.wrk, self.emp, theta=self.theta)
        firms_calc_wage_bill(self.emp)
        # ==================================================================

        # Optional hook
        if before_credit_market is not None:
            before_credit_market(self)

        # ===== Event 3 – credit market ====================================
        banks_decide_credit_supply(self.lend, v=self.ec.v)
        banks_decide_interest_rate(
<<<<<<< HEAD
            self.ir,
=======
            self.lend,
>>>>>>> 757b017c
            r_bar=self.ec.r_bar,
            h_phi=self.h_phi,
            rng=self.rng,
        )
        firms_decide_credit_demand(self.bor)
        firms_calc_credit_metrics(self.bor)
        firms_prepare_loan_applications(
            self.bor, self.lend, max_H=self.max_H, rng=self.rng
        )
        for _ in range(self.max_H):  # round‐robin H times
            firms_send_one_loan_app(self.bor, self.lend)
            banks_provide_loans(self.bor, self.lb, self.lend, r_bar=self.ec.r_bar)
        firms_fire_workers(self.emp, self.wrk, rng=self.rng)
        # ==================================================================

        # Stub state advance
        import _testing

        _testing.advance_stub_state(self)

        # Final hook – deterministic tweaks that must survive into t+1
        if after_stub is not None:
            after_stub(self)

    # --------------------------------------------------------------------- #
    #                               snapshot                                #
    # --------------------------------------------------------------------- #
    def snapshot(
        self, *, copy: bool = False
    ) -> Dict[str, Float1D | Int1D | Bool1D | float]:
        """ "
        Return a read‑only view (or copy) of key state arrays.

        Parameters
        ----------
        copy : bool, default False
            * False – return **views**; cheap but mutation‑unsafe.
            * True  – return **copies** so the caller can mutate freely.
        """
        cp = np.copy if copy else lambda x: x  # cheap inline helper

        return {
<<<<<<< HEAD
            "net_worth": cp(self.cm.net_worth),
            "price": cp(self.prod.price),
            "inventory": cp(self.prod.inventory),
            "desired_production": cp(self.prod.desired_production),
            "desired_labor": cp(self.lab.desired_labor),
            "current_labor": cp(self.fh.current_labor),
            "wage": cp(self.wb.wage),
            "min_wage": float(self.ec.min_wage),
            "avg_price": float(self.ec.avg_mkt_price),
            "credit_demand": cp(self.cd.credit_demand),
            "proj_fragility": cp(self.cm.projected_fragility),
            "interest_rate": cp(self.ir.interest_rate),
            "credit_supply": cp(self.cs.credit_supply),
            "loanbook_size": int(len(self.ledger)),
=======
            "net_worth": cp(self.bor.net_worth),
            "price": cp(self.prod.price),
            "inventory": cp(self.prod.inventory),
            "labor": cp(self.emp.current_labor),
            "min_wage": float(self.ec.min_wage),
            "wage": cp(self.wrk.wage),
            "wage_bill": cp(self.emp.wage_bill),
            "employed": cp(self.wrk.employed),
            "debt": cp(self.lb.debt),
            "avg_mkt_price": float(self.ec.avg_mkt_price),
>>>>>>> 757b017c
        }

    # ------------------------------------------------------------------ #
    # convenience                                                        #
    # ------------------------------------------------------------------ #
    @property
    def mean_Yd(self) -> float:  # noqa: D401
        return float(self.prod.desired_production.mean())

    @property
    def mean_Ld(self) -> float:  # noqa: D401
<<<<<<< HEAD
        return float(self.lab.desired_labor.mean())
=======
        return float(self.emp.desired_labor.mean())
>>>>>>> 757b017c

    # credit convenience
    @property
    def mean_B(self) -> float:  # average credit demand
<<<<<<< HEAD
        return float(self.cd.credit_demand.mean())

    @property
    def total_loans(self) -> float:  # outstanding principal
        return float(self.ledger.principal[: self.ledger.size].sum())
=======
        return float(self.bor.credit_demand.mean())

    @property
    def total_loans(self) -> float:  # outstanding principal
        return float(self.lb.principal[: self.lb.size].sum())
>>>>>>> 757b017c
<|MERGE_RESOLUTION|>--- conflicted
+++ resolved
@@ -20,30 +20,6 @@
     Lender,
     LoanBook,
 )
-<<<<<<< HEAD
-from bamengine.components.economy import Economy, LoanBook
-from bamengine.components.firm_credit import (
-    FirmCreditDemand,
-    FirmCreditMetrics,
-    FirmLoanApplication,
-)
-from bamengine.components.firm_labor import FirmHiring, FirmWageBill, FirmWageOffer
-from bamengine.components.firm_plan import (
-    FirmLaborPlan,
-    FirmProductionPlan,
-    FirmVacancies,
-)
-from bamengine.components.worker_labor import WorkerJobSearch
-from bamengine.systems.credit_market import (
-    banks_decide_credit_supply,
-    banks_decide_interest_rate,
-    banks_provide_loans,
-    firms_calc_credit_metrics,
-    firms_decide_credit_demand,
-    firms_prepare_loan_applications,
-    firms_send_one_loan_app,
-)
-=======
 
 from bamengine.systems.credit_market import (
     banks_decide_credit_supply,
@@ -54,17 +30,12 @@
     firms_prepare_loan_applications,
     firms_send_one_loan_app, firms_fire_workers,
 )
->>>>>>> 757b017c
 from bamengine.systems.labor_market import (
     adjust_minimum_wage,
     firms_calc_wage_bill,
     firms_decide_wage_offer,
     firms_hire_workers,
-<<<<<<< HEAD
-    workers_prepare_job_applications,
-=======
     workers_decide_firms_to_apply,
->>>>>>> 757b017c
     workers_send_one_round,
 )
 from bamengine.systems.planning import (
@@ -310,11 +281,7 @@
         # ===== Event 3 – credit market ====================================
         banks_decide_credit_supply(self.lend, v=self.ec.v)
         banks_decide_interest_rate(
-<<<<<<< HEAD
-            self.ir,
-=======
             self.lend,
->>>>>>> 757b017c
             r_bar=self.ec.r_bar,
             h_phi=self.h_phi,
             rng=self.rng,
@@ -357,22 +324,6 @@
         cp = np.copy if copy else lambda x: x  # cheap inline helper
 
         return {
-<<<<<<< HEAD
-            "net_worth": cp(self.cm.net_worth),
-            "price": cp(self.prod.price),
-            "inventory": cp(self.prod.inventory),
-            "desired_production": cp(self.prod.desired_production),
-            "desired_labor": cp(self.lab.desired_labor),
-            "current_labor": cp(self.fh.current_labor),
-            "wage": cp(self.wb.wage),
-            "min_wage": float(self.ec.min_wage),
-            "avg_price": float(self.ec.avg_mkt_price),
-            "credit_demand": cp(self.cd.credit_demand),
-            "proj_fragility": cp(self.cm.projected_fragility),
-            "interest_rate": cp(self.ir.interest_rate),
-            "credit_supply": cp(self.cs.credit_supply),
-            "loanbook_size": int(len(self.ledger)),
-=======
             "net_worth": cp(self.bor.net_worth),
             "price": cp(self.prod.price),
             "inventory": cp(self.prod.inventory),
@@ -383,7 +334,6 @@
             "employed": cp(self.wrk.employed),
             "debt": cp(self.lb.debt),
             "avg_mkt_price": float(self.ec.avg_mkt_price),
->>>>>>> 757b017c
         }
 
     # ------------------------------------------------------------------ #
@@ -395,25 +345,13 @@
 
     @property
     def mean_Ld(self) -> float:  # noqa: D401
-<<<<<<< HEAD
-        return float(self.lab.desired_labor.mean())
-=======
         return float(self.emp.desired_labor.mean())
->>>>>>> 757b017c
 
     # credit convenience
     @property
     def mean_B(self) -> float:  # average credit demand
-<<<<<<< HEAD
-        return float(self.cd.credit_demand.mean())
+        return float(self.bor.credit_demand.mean())
 
     @property
     def total_loans(self) -> float:  # outstanding principal
-        return float(self.ledger.principal[: self.ledger.size].sum())
-=======
-        return float(self.bor.credit_demand.mean())
-
-    @property
-    def total_loans(self) -> float:  # outstanding principal
-        return float(self.lb.principal[: self.lb.size].sum())
->>>>>>> 757b017c
+        return float(self.lb.principal[: self.lb.size].sum())