# src/bamengine/components/economy.py
from dataclasses import dataclass, field

import numpy as np

from bamengine.typing import Float1D, Int1D


@dataclass(slots=True)
class Economy:
    """Global, mutable scalars & time-series."""

    avg_mkt_price: float
    avg_mkt_price_history: Float1D  # P_0 … P_t   (append-only)
    min_wage: float  # ŵ_t
    min_wage_rev_period: int  # constant (e.g. 4)
    r_bar: float  # base interest rate
    v: float  # capital requirement coefficient


@dataclass(slots=True)
class LoanBook:
    """
    Edge-list ledger for storing and managing *active* loans.

<<<<<<< HEAD
    This structure maintains a sparse representation of firm-bank loan contracts
    using a **Coordinate List (COO) format**. It efficiently tracks lending
    relationships without the need for a dense `(N_firms × N_banks)` matrix,
=======
    This structure maintains a sparse representation of loan contracts
    using a **Coordinate List (COO) format**. It efficiently tracks lending
    relationships without the need for a dense `(N_borrowers × N_lenders)` matrix,
>>>>>>> 757b017c
    reducing memory consumption and enhancing vectorized operations.

    The `LoanBook` is designed to grow automatically, with amortized O(1) complexity
    for append operations, avoiding per-step allocations during hot loops.

    Attributes
    ----------
<<<<<<< HEAD
    firm : Int1D
        Array of firm indices (`int64`) representing borrowers.
        Size: `M`, where `M` is the number of active loans.
    bank : Int1D
        Array of bank indices (`int64`) representing lenders.
=======
    borrower : Int1D
        Array of indices (`int64`) representing borrowers.
        Size: `M`, where `M` is the number of active loans.
    lender : Int1D
        Array of indices (`int64`) representing lenders.
>>>>>>> 757b017c
        Size: `M`.
    principal : Float1D
        Array of principal amounts (`float64`) for each loan.
        This is the original loan amount at the time of signing.
    rate : Float1D
        Array of contractual interest rates (`float64`) for each loan.
    interest : Float1D
        Cached interest amounts (`float64`) calculated as `rate * principal`.
        This enables O(1) aggregation without recomputation.
    debt : Float1D
        Cached total debt amounts (`float64`) calculated as `principal * (1 + rate)`.
    capacity : int, optional
        The current physical storage capacity of the ledger (default is 128).
        This represents the allocated space, not the number of active rows.
    size : int, optional
        The number of currently active loans in the ledger (default is 0).

    Notes
    -----
    The `LoanBook` is structured as a *sparse edge-list*, where only active
    loan relationships are recorded. The edge list grows as new loans are issued
    and is only resized when capacity is exhausted, ensuring optimal memory usage.

    The six columns are 1-D NumPy arrays of equal length `M`, where `M` is the
    number of active loans. Operations such as aggregation and updates are
<<<<<<< HEAD
    efficiently vectorized. For example, to sum all debt per firm:

    >>> firm_debt = np.zeros(N)
    >>> np.add.at(firm_debt, ledger.firm, ledger.debt)
=======
    efficiently vectorized. For example, to sum all debt per borrower:

    >>> borrower_debt = np.zeros(N)
    >>> np.add.at(borrower_debt, lb.borrower, lb.debt)
>>>>>>> 757b017c

    Advantages of the edge-list design:
    - **Sparse Representation:** Memory usage scales with the number of active loans,
    not the full firm-bank matrix.
    - **Vectorized Operations:** Supports fast aggregations using `np.bincount` and
    `np.ufunc.at`.
    - **Append-Only Write Pattern:** New loans are appended in constant time,
    avoiding cache-thrashing.
    - **Dynamic Resize:** Automatically doubles capacity when full,
    ensuring amortized O(1) append complexity.
    """

    def __len__(self) -> int:
        return self.size

<<<<<<< HEAD
    firm: Int1D = field(default_factory=lambda: np.empty(0, np.int64))
    bank: Int1D = field(default_factory=lambda: np.empty(0, np.int64))
=======
    borrower: Int1D = field(default_factory=lambda: np.empty(0, np.int64))
    lender: Int1D = field(default_factory=lambda: np.empty(0, np.int64))
>>>>>>> 757b017c
    principal: Float1D = field(default_factory=lambda: np.empty(0, np.float64))
    rate: Float1D = field(default_factory=lambda: np.empty(0, np.float64))
    interest: Float1D = field(default_factory=lambda: np.empty(0, np.float64))
    debt: Float1D = field(default_factory=lambda: np.empty(0, np.float64))
    capacity: int = 128  # current physical length
<<<<<<< HEAD
    size: int = 0  # number of *filled* rows
=======
    size: int = 0  # number of *filled* rows

    # ------------------------------------------------------------------ #
    # fast aggregations                                                  #
    # ------------------------------------------------------------------ #
    def debt_per_borrower(self, n_borrowers: int) -> Float1D:
        out = np.zeros(n_borrowers, dtype=np.float64)
        np.add.at(out, self.borrower[: self.size], self.debt[: self.size])
        return out

    def debt_per_lender(self, n_lenders: int) -> Float1D:
        out = np.zeros(n_lenders, dtype=np.float64)
        np.add.at(out, self.lender[: self.size], self.debt[: self.size])
        return out
>>>>>>> 757b017c
<|MERGE_RESOLUTION|>--- conflicted
+++ resolved
@@ -23,15 +23,9 @@
     """
     Edge-list ledger for storing and managing *active* loans.
 
-<<<<<<< HEAD
-    This structure maintains a sparse representation of firm-bank loan contracts
-    using a **Coordinate List (COO) format**. It efficiently tracks lending
-    relationships without the need for a dense `(N_firms × N_banks)` matrix,
-=======
     This structure maintains a sparse representation of loan contracts
     using a **Coordinate List (COO) format**. It efficiently tracks lending
     relationships without the need for a dense `(N_borrowers × N_lenders)` matrix,
->>>>>>> 757b017c
     reducing memory consumption and enhancing vectorized operations.
 
     The `LoanBook` is designed to grow automatically, with amortized O(1) complexity
@@ -39,19 +33,11 @@
 
     Attributes
     ----------
-<<<<<<< HEAD
-    firm : Int1D
-        Array of firm indices (`int64`) representing borrowers.
-        Size: `M`, where `M` is the number of active loans.
-    bank : Int1D
-        Array of bank indices (`int64`) representing lenders.
-=======
     borrower : Int1D
         Array of indices (`int64`) representing borrowers.
         Size: `M`, where `M` is the number of active loans.
     lender : Int1D
         Array of indices (`int64`) representing lenders.
->>>>>>> 757b017c
         Size: `M`.
     principal : Float1D
         Array of principal amounts (`float64`) for each loan.
@@ -77,17 +63,10 @@
 
     The six columns are 1-D NumPy arrays of equal length `M`, where `M` is the
     number of active loans. Operations such as aggregation and updates are
-<<<<<<< HEAD
-    efficiently vectorized. For example, to sum all debt per firm:
-
-    >>> firm_debt = np.zeros(N)
-    >>> np.add.at(firm_debt, ledger.firm, ledger.debt)
-=======
     efficiently vectorized. For example, to sum all debt per borrower:
 
     >>> borrower_debt = np.zeros(N)
     >>> np.add.at(borrower_debt, lb.borrower, lb.debt)
->>>>>>> 757b017c
 
     Advantages of the edge-list design:
     - **Sparse Representation:** Memory usage scales with the number of active loans,
@@ -103,21 +82,13 @@
     def __len__(self) -> int:
         return self.size
 
-<<<<<<< HEAD
-    firm: Int1D = field(default_factory=lambda: np.empty(0, np.int64))
-    bank: Int1D = field(default_factory=lambda: np.empty(0, np.int64))
-=======
     borrower: Int1D = field(default_factory=lambda: np.empty(0, np.int64))
     lender: Int1D = field(default_factory=lambda: np.empty(0, np.int64))
->>>>>>> 757b017c
     principal: Float1D = field(default_factory=lambda: np.empty(0, np.float64))
     rate: Float1D = field(default_factory=lambda: np.empty(0, np.float64))
     interest: Float1D = field(default_factory=lambda: np.empty(0, np.float64))
     debt: Float1D = field(default_factory=lambda: np.empty(0, np.float64))
     capacity: int = 128  # current physical length
-<<<<<<< HEAD
-    size: int = 0  # number of *filled* rows
-=======
     size: int = 0  # number of *filled* rows
 
     # ------------------------------------------------------------------ #
@@ -131,5 +102,4 @@
     def debt_per_lender(self, n_lenders: int) -> Float1D:
         out = np.zeros(n_lenders, dtype=np.float64)
         np.add.at(out, self.lender[: self.size], self.debt[: self.size])
-        return out
->>>>>>> 757b017c
+        return out