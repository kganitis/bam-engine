--- conflicted
+++ resolved
@@ -10,21 +10,7 @@
 import numpy as np
 from numpy.random import Generator
 
-<<<<<<< HEAD
-from bamengine.components.bank_credit import (
-    BankCreditSupply,
-    BankInterestRate,
-    BankProvideLoan,
-)
-from bamengine.components.economy import LoanBook
-from bamengine.components.firm_credit import (
-    FirmCreditDemand,
-    FirmCreditMetrics,
-    FirmLoanApplication,
-)
-=======
 from bamengine.components import Borrower, Lender, LoanBook, Employer, Worker
->>>>>>> 757b017c
 from bamengine.typing import Float1D, Idx1D
 
 log = logging.getLogger(__name__)
